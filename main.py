import os
import numpy as np
from copy import deepcopy

import models
from constant import *
from clients.MFCL import MFCL_client
from models.ResNet import ResNet18
from models.myNetwork import network
from data_prep.data import CL_dataset
from clients.simple import AVG, PROX, ORACLE
from data_prep.super_imagenet import SuperImageNet
from utiles import setup_seed, fedavg_aggregation, evaluate_accuracy_forgetting, evaluate_accuracy, train_gen, start


args = start()
os.environ['CUDA_DEVICE_ORDER'] = 'PCI_BUS_ID'
os.environ['CUDA_VISIBLE_DEVICES'] = args.gpuID
setup_seed(args.seed)

if args.dataset == CIFAR100:
    dataset = CL_dataset(args)
    feature_extractor = ResNet18(args.num_classes, cifar=True)
    ds = dataset.train_dataset
elif args.dataset == tinyImageNet:
    dataset = CL_dataset(args)
    feature_extractor = ResNet18(args.num_classes, cifar=False)
    ds = dataset.train_dataset
    args.generator_model = 'TINYIMNET_GEN'
elif args.dataset == SuperImageNet:
    from models.imagenet_resnet import resnet18
    dataset = SuperImageNet(args.path, version=args.version, num_tasks=args.n_tasks, num_clients=args.num_clients, batch_size=args.batch_size)
    args.num_classes = dataset.num_classes
    feature_extractor = resnet18(args.num_classes)
    args.generator_model = 'IMNET_GEN'
    args.img_size = dataset.img_size
    ds = dataset

global_model = network(dataset.n_classes_per_task, feature_extractor)
teacher, generator = None, None
gamma = np.log(args.lr_end / args.lr)
task_size = dataset.n_classes_per_task
counter, classes_learned = 0, task_size
num_participants = int(args.frac * args.num_clients)
clients, max_accuracy = [], []
if args.method == MFCL:
    generator = models.__dict__['generator'].__dict__[args.generator_model](zdim=args.z_dim, convdim=args.conv_dim)

for i in range(args.num_clients):
    group = dataset.groups[i]
    if args.method == FedAVG:
        client = AVG(args.batch_size, args.epochs, ds, group, args.dataset)
    elif args.method == FedProx:
        client = PROX(args.batch_size, args.epochs, ds, group, args.dataset)
    elif args.method == ORACLE:
        client = ORACLE(args.batch_size, args.epochs, ds, group, args.dataset)
    elif args.method == MFCL:
        client = MFCL_client(args.batch_size, args.epochs, ds, group, args.w_kd, args.w_ft, args.syn_size, args.dataset)
    clients.append(client)

for t in range(args.n_tasks):
    test_loader = dataset.get_full_test(t)
    [client.set_next_t() for client in clients]
    for round in range(args.global_round):
        weights = []
        lr = args.lr * np.exp(round / args.global_round * gamma)
        selected_clients = [clients[idx] for idx in np.random.choice(args.num_clients, num_participants, replace=False)]
        for user in selected_clients:
            model = deepcopy(global_model)
            user.train(model, lr, teacher, generator, counter)
            weights.append(model.state_dict())
        global_model.load_state_dict(fedavg_aggregation(weights))
        if (round + 1) % args.eval_int == 0:
            correct, total = evaluate_accuracy(global_model, test_loader, args.method)
            print(f'round {counter}, accuracy: {100 * correct / total}')
        counter += 1
    if t == 0:
        max_accuracy.append(correct / total)
    if t > 0:
        correct, total, accuracies = evaluate_accuracy_forgetting(global_model, dataset.get_cl_test(t), args.method)
        print(f"total_accuracy_{t}: {accuracies}")
        max_accuracy.append(accuracies[-1])
    if t != args.n_tasks - 1:
        if args.method == MFCL:
            original_global = deepcopy(global_model)
            teacher = train_gen(deepcopy(global_model), classes_learned, generator, args)
            for client in clients:
                client.last_valid_dim = classes_learned
                client.valid_dim = classes_learned + task_size
            global_model = original_global
        classes_learned += task_size
        global_model.Incremental_learning(classes_learned)
<<<<<<< HEAD

=======
>>>>>>> e1afa461
print('forgetting:', sum([max_accuracy[i] - accuracies[i] for i in range(args.n_tasks)]) / args.n_tasks)<|MERGE_RESOLUTION|>--- conflicted
+++ resolved
@@ -90,8 +90,4 @@
             global_model = original_global
         classes_learned += task_size
         global_model.Incremental_learning(classes_learned)
-<<<<<<< HEAD
-
-=======
->>>>>>> e1afa461
 print('forgetting:', sum([max_accuracy[i] - accuracies[i] for i in range(args.n_tasks)]) / args.n_tasks)